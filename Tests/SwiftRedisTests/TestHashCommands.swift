/**
 * Copyright IBM Corporation 2016
 *
 * Licensed under the Apache License, Version 2.0 (the "License");
 * you may not use this file except in compliance with the License.
 * You may obtain a copy of the License at
 *
 * http://www.apache.org/licenses/LICENSE-2.0
 *
 * Unless required by applicable law or agreed to in writing, software
 * distributed under the License is distributed on an "AS IS" BASIS,
 * WITHOUT WARRANTIES OR CONDITIONS OF ANY KIND, either express or implied.
 * See the License for the specific language governing permissions and
 * limitations under the License.
 **/

import SwiftRedis

import Foundation
import XCTest

public class TestHashCommands: XCTestCase {
    static var allTests: [(String, (TestHashCommands) -> () throws -> Void)] {
        return [
            ("test_hashSetAndGet", test_hashSetAndGet),
            ("test_Incr", test_Incr),
            ("test_bulkCommands", test_bulkCommands),
            ("test_binarySafeHsetAndHmset", test_binarySafeHsetAndHmset),
            ("test_hscan", test_hscan),
            ("test_hscanMatch", test_hscanMatch),
            ("test_hscanCount", test_hscanCount),
            ("test_hscanMatchCount", test_hscanMatchCount)
        ]
    }

    var exp: XCTestExpectation?
    
    let key = "key"

    let field1 = "f1"
    let field2 = "f2"
    let field3 = "f3"
    let field4 = "f4"
    
    private func setup(major: Int, minor: Int, micro: Int, callback: () -> Void) {
        connectRedis() {(err) in
            guard err == nil else {
                XCTFail()
                return
            }
            redis.info { (info: RedisInfo?, _) in
                if let info = info, info.server.checkVersionCompatible(major: major, minor: minor, micro: micro) {
                    redis.flushdb(callback: { (_, _) in
                        callback()
                    })
                }
            }
        }
    }
    
    func test_hashSetAndGet() {
        setup(major: 2, minor: 0, micro: 0) {
            let expVal1 = "testing, testing, 1 2 3"
            let expVal2 = "hi hi, hi ho, its off to test we go"

            redis.hset(self.key, field: self.field1, value: expVal1) {(newField: Bool, error: NSError?) in
                XCTAssertNil(error, "\(error != nil ? error!.localizedDescription : "")")
                XCTAssert(newField, "\(self.field1) wasn't a new field in \(self.key)")

                redis.hset(self.key, field: self.field1, value: expVal2) {(newField: Bool, error: NSError?) in
                    XCTAssertNil(error, "\(error != nil ? error!.localizedDescription : "")")
                    XCTAssertFalse(newField, "\(self.field1) wasn't an existing field in \(self.key)")

                    redis.hget(self.key, field: self.field1) {(value: RedisString?, error: NSError?) in
                        XCTAssertNil(error, "\(error != nil ? error!.localizedDescription : "")")
                        XCTAssertNotNil(value, "\(self.field1) in \(self.key) had no value")
                        XCTAssertEqual(value!.asString, expVal2, "The value of \(self.field1) in \(self.key) wasn't '\(expVal2)'")

                        redis.hexists(self.key, field: self.field2) {(exists: Bool, error: NSError?) in
                            XCTAssertNil(error, "\(error != nil ? error!.localizedDescription : "")")
                            XCTAssertFalse(exists, "\(self.field2) isn't suppose to exist in \(self.key)")

                            redis.hset(self.key, field: self.field2, value: expVal1) {(newField: Bool, error: NSError?) in
                                XCTAssertNil(error, "\(error != nil ? error!.localizedDescription : "")")
                                XCTAssert(newField, "\(self.field2) wasn't a new field in \(self.key)")

                                redis.hlen(self.key) {(count: Int?, error: NSError?) in
                                    XCTAssertNil(error, "\(error != nil ? error!.localizedDescription : "")")
                                    XCTAssertNotNil(count, "Count value shouldn't be nil")
                                    XCTAssertEqual(count!, 2, "There should be two fields in \(self.key)")

                                    redis.hset(self.key, field: self.field1, value: expVal2, exists: false) {(newField: Bool, error: NSError?) in
                                        XCTAssertNil(error, "\(error != nil ? error!.localizedDescription : "")")
                                        XCTAssertFalse(newField, "\(self.field1) wasn't an existing field in \(self.key)")

                                        redis.hdel(self.key, fields: self.field1, self.field2) {(deleted: Int?, error: NSError?) in
                                            XCTAssertNil(error, "\(error != nil ? error!.localizedDescription : "")")
                                            XCTAssertNotNil(deleted, "Deleted count value shouldn't be nil")
                                            XCTAssertEqual(deleted!, 2, "Two fields in \(self.key) should have been deleted")

                                            redis.hget(self.key, field: self.field1) {(value: RedisString?, error: NSError?) in
                                                XCTAssertNil(error, "\(error != nil ? error!.localizedDescription : "")")
                                                XCTAssertNil(value, "\(self.field1) in \(self.key) should have no value")

                                                redis.hset(self.key, field: self.field1, value: expVal1, exists: false) {(newField: Bool, error: NSError?) in
                                                    XCTAssertNil(error, "\(error != nil ? error!.localizedDescription : "")")
                                                    XCTAssert(newField, "\(self.field1) wasn't a new field in \(self.key)")
                                                }
                                            }
                                        }
                                    }
                                }
                            }
                        }
                    }
                }
            }
        }
    }

    func test_Incr() {
        setup(major: 3, minor: 2, micro: 0) {
            let incInt = 10
            let incFloat: Float = 8.5

            redis.hincr(self.key, field: self.field3, by: incInt) {(value: Int?, error: NSError?) in
                XCTAssertNil(error, "\(error != nil ? error!.localizedDescription : "")")
                XCTAssertNotNil(value, "Value of field shouldn't be nil")
                XCTAssertEqual(value!, incInt, "Value of field should be \(incInt), was \(value!)")

                redis.hincr(self.key, field: self.field2, byFloat: incFloat) {(value: RedisString?, error: NSError?) in
                    XCTAssertNil(error, "\(error != nil ? error!.localizedDescription : "")")
                    XCTAssertNotNil(value, "Value of field shouldn't be nil")
                    XCTAssertEqual(value!.asDouble, Double(incFloat), "Value of field should be \(incFloat), was \(value!.asDouble)")

                    redis.info() {
                        (info: RedisInfo?, error: NSError?) in

                        if let info = info {
                            if info.server.checkVersionCompatible(major: 3, minor: 2) {
                                let expVal1 = "testing, testing, 1 2 3"

                                redis.hset(self.key, field: self.field1, value: expVal1) {(newField: Bool, error: NSError?) in
                                    XCTAssertNil(error, "\(error != nil ? error!.localizedDescription : "")")
                                    XCTAssert(newField, "\(self.field1) wasn't a new field in \(self.key)")

                                    redis.hstrlen(self.key, field: self.field1) {(length: Int?, error: NSError?) in
                                        XCTAssertNil(error, "\(error != nil ? error!.localizedDescription : "")")
                                        XCTAssertNotNil(length, "Length of field shouldn't be nil")
                                        XCTAssertEqual(length!, expVal1.characters.count, "Length of field should be \(expVal1.characters.count), was \(length!)")
                                    }
                                }
                            }
                        }
                    }
                }
            }
        }
    }

    func test_bulkCommands() {
        setup(major: 2, minor: 0, micro: 0) {
            let expVal1 = "Hi ho, hi ho"
            let expVal2 = "it's off to test"
            let expVal3 = "we go"

            redis.hmset(self.key, fieldValuePairs: (self.field1, expVal1), (self.field2, expVal2), (self.field3, expVal3)) {(wereSet: Bool, error: NSError?) in
                XCTAssertNil(error, "\(error != nil ? error!.localizedDescription : "")")
                XCTAssert(wereSet, "Fields 1,2,3 should have been set")

                redis.hget(self.key, field: self.field1) {(value: RedisString?, error: NSError?) in
                    XCTAssertNil(error, "\(error != nil ? error!.localizedDescription : "")")
<<<<<<< HEAD
                    XCTAssertEqual(value!.asString, expVal1, "\(self.key).\(self.field1) wasn't set to \(expVal1). Instead was \(value)")
=======
                    XCTAssertEqual(value!.asString, expVal1, "\(self.key1).\(self.field1) wasn't set to \(expVal1). Instead was \(String(describing: value))")
>>>>>>> 38b2397b

                    redis.hmget(self.key, fields: self.field1, self.field2, self.field4, self.field3) {(values: [RedisString?]?, error: NSError?) in
                        XCTAssertNil(error, "\(error != nil ? error!.localizedDescription : "")")
                        XCTAssertNotNil(values, "Received a nil values array")
                        XCTAssertEqual(values!.count, 4, "Values array didn't have four elements. Had \(values!.count) elements")
                        XCTAssertNotNil(values![0], "Values array [0] was nil")
                        XCTAssertEqual(values![0]!.asString, expVal1, "Values array [0] wasn't equal to \(expVal1), was \(values![0]!)")
                        XCTAssertNotNil(values![1], "Values array [1] was nil")
                        XCTAssertEqual(values![1]!.asString, expVal2, "Values array [1] wasn't equal to \(expVal2), was \(values![1]!)")
                        XCTAssertNil(values![2], "Values array [2] wasn't nil. Was \(String(describing: values![2]))")
                        XCTAssertNotNil(values![3], "Values array [3] was nil")
                        XCTAssertEqual(values![3]!.asString, expVal3, "Values array [3] wasn't equal to \(expVal3), was \(values![3]!)")

                        redis.hkeys(self.key) {(fields: [String]?, error: NSError?) in
                            XCTAssertNil(error, "\(error != nil ? error!.localizedDescription : "")")
                            XCTAssertNotNil(fields, "Received a nil field names array")
                            XCTAssertEqual(fields!.count, 3, "Field names array didn't have three elements. Had \(fields!.count) elements")

                            redis.hvals(self.key) {(values: [RedisString?]?, error: NSError?) in
                                XCTAssertNil(error, "\(error != nil ? error!.localizedDescription : "")")
                                XCTAssertNotNil(values, "Received a nil values array")
                                XCTAssertEqual(values!.count, 3, "Values array didn't have three elements. Had \(values!.count) elements")

                                redis.hgetall(self.key) {(values: [String: RedisString], error: NSError?) in
                                    XCTAssertNil(error, "\(error != nil ? error!.localizedDescription : "")")
                                    XCTAssertEqual(values.count, 3, "There should have been 3 fields in \(self.key), there were \(values.count) fields")

                                    let fieldNames = [self.field1, self.field2, self.field3]
                                    let fieldValues = [expVal1, expVal2, expVal3]
                                    for idx in 0..<fieldNames.count {
                                        let field = values[fieldNames[idx]]
<<<<<<< HEAD
                                        XCTAssertNotNil(field, "\(fieldNames[idx]) in \(self.key) was nil")
                                        XCTAssertEqual(field!.asString, fieldValues[idx], "\(fieldNames[idx]) in \(self.key) wasn't '\(fieldValues[idx])', it was \(field)")
=======
                                        XCTAssertNotNil(field, "\(fieldNames[idx]) in \(self.key1) was nil")
                                        XCTAssertEqual(field!.asString, fieldValues[idx], "\(fieldNames[idx]) in \(self.key1) wasn't '\(fieldValues[idx])', it was \(String(describing: field))")
>>>>>>> 38b2397b
                                    }
                                }
                            }
                        }
                    }
                }
            }
        }
    }

    func test_binarySafeHsetAndHmset() {
        setup(major: 2, minor: 0, micro: 0) {
            var bytes: [UInt8] = [0xff, 0x00, 0xfe, 0x02]
            let expData1 = Data(bytes: bytes, count: bytes.count)

            redis.hset(self.key, field: self.field1, value: RedisString(expData1)) {(wasSet: Bool, error: NSError?) in
                XCTAssertNil(error, "\(error != nil ? error!.localizedDescription : "")")
                XCTAssert(wasSet, "\(self.key).\(self.field1) wasn't set")

                bytes = [0x00, 0x01, 0x02, 0x03, 0x04]
                let expData2 = Data(bytes: bytes, count: bytes.count)
                bytes = [0xf0, 0xf1, 0xf2, 0xf3, 0xf4]
                let expData3 = Data(bytes: bytes, count: bytes.count)

                redis.hmset(self.key, fieldValuePairs: (self.field2, RedisString(expData2)), (self.field3, RedisString(expData3))) {(wereSet: Bool, error: NSError?) in
                    XCTAssertNil(error, "\(error != nil ? error!.localizedDescription : "")")
                    XCTAssert(wereSet, "\(self.key).\(self.field2)/\(self.field3) weren't set")

                    redis.hgetall(self.key) {(values: [String: RedisString], error: NSError?) in
                        XCTAssertNil(error, "\(error != nil ? error!.localizedDescription : "")")
                        XCTAssertEqual(values.count, 3, "There should have been 3 fields in \(self.key), there were \(values.count) fields")

                        let fieldNames = [self.field1, self.field2, self.field3]
                        let fieldValues = [expData1, expData2, expData3]
                        for idx in 0..<fieldNames.count {
                            let field = values[fieldNames[idx]]
<<<<<<< HEAD
                            XCTAssertNotNil(field, "\(fieldNames[idx]) in \(self.key) was nil")
                            XCTAssertEqual(field!.asData, fieldValues[idx], "\(fieldNames[idx]) in \(self.key) wasn't '\(fieldValues[idx])', it was \(field)")
=======
                            XCTAssertNotNil(field, "\(fieldNames[idx]) in \(self.key1) was nil")
                            XCTAssertEqual(field!.asData, fieldValues[idx], "\(fieldNames[idx]) in \(self.key1) wasn't '\(fieldValues[idx])', it was \(String(describing: field))")
>>>>>>> 38b2397b
                        }
                    }
                }
            }
        }
    }

    func test_hscan() {
        setup(major: 2, minor: 8, micro: 0) {
            exp = expectation(description: "Iterate fields of Hash types and their associated values.")

            redis.hmset(key, fieldValuePairs: ("linkin park", "crawling"), ("incubus", "drive"), callback: { (res, err) in
                XCTAssertNil(err, "\(err)")
                XCTAssert(res)
                
                redis.hscan(key: key, cursor: 0, callback: { (newCursor, res, err) in
                    XCTAssertNil(err)
                    XCTAssertNotNil(newCursor)
                    XCTAssertEqual(res?.count, 4)
                    exp?.fulfill()
                })
            })
            waitForExpectations(timeout: 1) { (_) in }
        }
    }
    
    func test_hscanMatch() {
        setup(major: 2, minor: 8, micro: 0) {
            exp = expectation(description: "Iterate fields of Hash types and their associated values that match a pattern.")

            redis.hmset(key, fieldValuePairs: ("linkin park", "crawling"), ("incubus", "drive"), callback: { (res, err) in
                XCTAssertNil(err, "\(err)")
                XCTAssert(res)
                
                redis.hscan(key: key, cursor: 0, match: "link*", callback: { (newCursor, res, err) in
                    XCTAssertNil(err)
                    XCTAssertNotNil(newCursor)
                    XCTAssertNotNil(res)
                    exp?.fulfill()
                })
            })
            waitForExpectations(timeout: 1) { (_) in }
        }
    }

    func test_hscanCount() {
        setup(major: 2, minor: 8, micro: 0) {
            exp = expectation(description: "Iterate a certain number of fields of Hash types and their associated values.")

            redis.hmset(key, fieldValuePairs: ("linkin park", "crawling"), ("incubus", "drive"), callback: { (res, err) in
                XCTAssertNil(err)
                XCTAssert(res)
                
                redis.hscan(key: key, cursor: 0, count: 1, callback: { (newCursor, res, err) in
                    XCTAssertNil(err, "\(err)")
                    XCTAssertNotNil(newCursor)
                    XCTAssertNotNil(res)
                    exp?.fulfill()
                })
            })
            waitForExpectations(timeout: 1) { (_) in }
        }
    }
    
    func test_hscanMatchCount() {
        setup(major: 2, minor: 8, micro: 0) {
            exp = expectation(description: "Iterate a certain number of fields of Hash types and their associated values that match a pattern.")

            redis.hmset(key, fieldValuePairs: ("linkin park", "crawling"), ("incubus", "drive"), callback: { (res, err) in
                XCTAssertNil(err)
                XCTAssert(res)
                redis.hscan(key: key, cursor: 0, match: "link*", count: 1, callback: { (newCursor, res, err) in
                    XCTAssertNil(err)
                    XCTAssertNotNil(newCursor)
                    XCTAssertNotNil(res)
                    exp?.fulfill()
                })
            })
            waitForExpectations(timeout: 1) { (_) in }
        }
    }
}<|MERGE_RESOLUTION|>--- conflicted
+++ resolved
@@ -170,11 +170,7 @@
 
                 redis.hget(self.key, field: self.field1) {(value: RedisString?, error: NSError?) in
                     XCTAssertNil(error, "\(error != nil ? error!.localizedDescription : "")")
-<<<<<<< HEAD
-                    XCTAssertEqual(value!.asString, expVal1, "\(self.key).\(self.field1) wasn't set to \(expVal1). Instead was \(value)")
-=======
                     XCTAssertEqual(value!.asString, expVal1, "\(self.key1).\(self.field1) wasn't set to \(expVal1). Instead was \(String(describing: value))")
->>>>>>> 38b2397b
 
                     redis.hmget(self.key, fields: self.field1, self.field2, self.field4, self.field3) {(values: [RedisString?]?, error: NSError?) in
                         XCTAssertNil(error, "\(error != nil ? error!.localizedDescription : "")")
@@ -206,13 +202,9 @@
                                     let fieldValues = [expVal1, expVal2, expVal3]
                                     for idx in 0..<fieldNames.count {
                                         let field = values[fieldNames[idx]]
-<<<<<<< HEAD
-                                        XCTAssertNotNil(field, "\(fieldNames[idx]) in \(self.key) was nil")
-                                        XCTAssertEqual(field!.asString, fieldValues[idx], "\(fieldNames[idx]) in \(self.key) wasn't '\(fieldValues[idx])', it was \(field)")
-=======
+                                      
                                         XCTAssertNotNil(field, "\(fieldNames[idx]) in \(self.key1) was nil")
                                         XCTAssertEqual(field!.asString, fieldValues[idx], "\(fieldNames[idx]) in \(self.key1) wasn't '\(fieldValues[idx])', it was \(String(describing: field))")
->>>>>>> 38b2397b
                                     }
                                 }
                             }
@@ -249,13 +241,9 @@
                         let fieldValues = [expData1, expData2, expData3]
                         for idx in 0..<fieldNames.count {
                             let field = values[fieldNames[idx]]
-<<<<<<< HEAD
-                            XCTAssertNotNil(field, "\(fieldNames[idx]) in \(self.key) was nil")
-                            XCTAssertEqual(field!.asData, fieldValues[idx], "\(fieldNames[idx]) in \(self.key) wasn't '\(fieldValues[idx])', it was \(field)")
-=======
+
                             XCTAssertNotNil(field, "\(fieldNames[idx]) in \(self.key1) was nil")
                             XCTAssertEqual(field!.asData, fieldValues[idx], "\(fieldNames[idx]) in \(self.key1) wasn't '\(fieldValues[idx])', it was \(String(describing: field))")
->>>>>>> 38b2397b
                         }
                     }
                 }
