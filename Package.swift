/**
 * Copyright IBM Corporation 2016
 *
 * Licensed under the Apache License, Version 2.0 (the "License");
 * you may not use this file except in compliance with the License.
 * You may obtain a copy of the License at
 *
 * http://www.apache.org/licenses/LICENSE-2.0
 *
 * Unless required by applicable law or agreed to in writing, software
 * distributed under the License is distributed on an "AS IS" BASIS,
 * WITHOUT WARRANTIES OR CONDITIONS OF ANY KIND, either express or implied.
 * See the License for the specific language governing permissions and
 * limitations under the License.
 **/

import PackageDescription

let package = Package(
    name: "SwiftRedis",
    dependencies: [
<<<<<<< HEAD
        .Package(url: "https://github.com/IBM-Swift/Kitura-sys.git", majorVersion: 0, minor: 16),
=======
        .Package(url: "https://github.com/IBM-Swift/Kitura-sys.git", majorVersion: 0, minor: 17),
>>>>>>> fb008f26
        .Package(url: "https://github.com/IBM-Swift/BlueSocket.git", majorVersion: 0, minor: 5)
    ]
)<|MERGE_RESOLUTION|>--- conflicted
+++ resolved
@@ -19,11 +19,7 @@
 let package = Package(
     name: "SwiftRedis",
     dependencies: [
-<<<<<<< HEAD
-        .Package(url: "https://github.com/IBM-Swift/Kitura-sys.git", majorVersion: 0, minor: 16),
-=======
-        .Package(url: "https://github.com/IBM-Swift/Kitura-sys.git", majorVersion: 0, minor: 17),
->>>>>>> fb008f26
+        .Package(url: "https://github.com/IBM-Swift/Kitura-sys.git", majorVersion: 0, minor: 18),
         .Package(url: "https://github.com/IBM-Swift/BlueSocket.git", majorVersion: 0, minor: 5)
     ]
 )