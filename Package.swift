--- conflicted
+++ resolved
@@ -19,12 +19,7 @@
 let package = Package(
     name: "SwiftRedis",
     dependencies: [
-<<<<<<< HEAD
-        .Package(url: "https://github.com/IBM-Swift/Kitura-hiredis.git", majorVersion: 0, minor: 4),
-        .Package(url: "https://github.com/IBM-Swift/Kitura-sys.git", majorVersion: 0, minor: 6),
-=======
         .Package(url: "https://github.com/IBM-Swift/CHiredis.git", majorVersion: 0, minor: 0),
-        .Package(url: "https://github.com/IBM-Swift/Kitura-sys.git", majorVersion: 0, minor: 7),
->>>>>>> 1b2951b7
+        .Package(url: "https://github.com/IBM-Swift/Kitura-sys.git", majorVersion: 0, minor: 8),
     ]
 )